--- conflicted
+++ resolved
@@ -37,17 +37,10 @@
 
 const languagesById = fromPairs(
   flatMap(toPairs(LANGUAGES), ([id, language]) =>
-<<<<<<< HEAD
-    [id, ...(language.alias || [])].map((label) => [label, Object.assign({ label }, language )])
-  )
-);
-const featuresById = mapValues(FEATURES, (feature, key) => Object.assign({ label: key }, feature ));
-=======
     [id].concat(language.alias || []).map((label) => [label, mixin({ label }, language)])
   )
 );
 const featuresById = mapValues(FEATURES, (feature, key) => mixin({ label: key }, feature))
->>>>>>> 92ea8b5d
 
 class MonacoWebpackPlugin {
   constructor(options = {}) {
@@ -66,11 +59,7 @@
     const publicPath = getPublicPath(compiler);
     const modules = [EDITOR_MODULE].concat(languages).concat(features);
     const workers = modules.map(
-<<<<<<< HEAD
-      ({ label, alias, worker }) => worker && Object.assign({ label, alias }, worker)
-=======
       ({ label, alias, worker }) => worker && (mixin({ label, alias }, worker))
->>>>>>> 92ea8b5d
     ).filter(Boolean);
     const rules = createLoaderRules(languages, features, workers, output, publicPath);
     const plugins = createPlugins(workers, output);
