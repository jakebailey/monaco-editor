--- conflicted
+++ resolved
@@ -7,12 +7,8 @@
 
 registerLanguage({
 	id: 'liquid',
-<<<<<<< HEAD
-	extensions: ['.liquid', '.liquid.html', '.liquid.css'],
+	extensions: ['.liquid', '.html.liquid'],
 	aliases: ['Liquid', 'liquid'],
 	mimetypes: ['application/liquid'],
-=======
-	extensions: ['.liquid', '.html.liquid'],
->>>>>>> 9a0f5e7f
 	loader: () => import('./liquid')
 });